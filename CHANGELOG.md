# Changelog

<details>
<summary>View Changelog</summary>

## 2.18.2
<<<<<<< HEAD
- Added Config to disable boss scenery for optimization purposes
- Exposed EncounterManager.NewEncounters for JSONLoader to replace existing Encounters
=======
- Fixed abilities marked TriggersOncePerStack not actually triggering once per stack on evolution
- Fixed CardManager.Remove not actually removing cards
- Exposed EncounterManager.NewEncounters
- Fixed mods on card clones being lost during card sync
- Added extension methods for setting the emissions for SteelTrap and BrokenShield alt portraits
- Refactored Act 1 energy drone movement logic, added support for 'immediate' bool (Default Drone must be true)
- Act 1 energy drone game object is now named 'Part1ResourceDrone'
- Act 1 energy drone is now correctly synced with the scale when Default Drone config is false
>>>>>>> c2702d78

## 2.18.1
- Fixed BoxCollider null reference during Act 3 Build-A-Card-Sequencer
- Fixed Act 3 bone displayer screen changing to static whenever P03 changes their face
- Added TryGetGuidAndKeyEnumValue for getting the mod GUID and key from enum value
- Custom regions now store their mod GUID

## 2.18.0
- Fixed SetPixelAbilityIcon() not accepting 22x10 textures for activated abilities
- Fixed IModifyDamageTaken priority sorting being reversed
- Fixed null errors in TakeDamage and custom trigger calls
- Added extension methods for getting emission portraits, setting animated portrait
- Added CustomFields helper for associating data with objects or classes
- Added IModifyDirectDamage, IOnTurnEndInQueue custom triggers
- Custom Tribes now store their name and GUID

## 2.17.0
- Fixed card extension GetAbilityStacks() being able to return a negative value; minimum value is now capped at 0
- Added ability interfaces IModifyDamageTaken, IPreTakeDamage, which trigger at the start of PlayableCard.TakeDamage
- Added PlayableCard extension method ResetShield(Ability) for only resetting shields belonging to a certain ability
- Added ShieldManager class and changed how shields are managed in the game's logic
- Added abstract classes DamageShieldBehaviour and ActivatedDamageShieldBehaviour
- Added support for adding alternate portraits for SteelTrap activation and broken shields
- Added portrait setters SetSteelTrapPortrait(), SetBrokenShieldPortrait(), SetPixelSteelTrapPortrait(), SetPixelBrokenShieldPortrait()
- Added support for adding new language translations
- Added AbilityInfo extension method SetHideSingleStacks(), affecting how stacking sigils are affected by being hidden (see wiki)
- DeathShield ability now has a custom AbilityBehaviour attached to it
- DeathShield ability is no longer passive, and can stack
- TakeDamage trigger now requires damage to be above 0 to activate
- Cards can no longer lose shields from attacks that deal 0 damage
- Damage dealt to cards can no longer go below 0
- Updated the wiki with sections on the additions
- Zombie Parrot is now part of the Avian tribe

## 2.16.1
- Gem Shield sigil now visually applies the Armoured sigil to cards in Act 1

## 2.16.0
- Added interface IGetAttackingSlots for altering the order cards attack in, see the wiki for more information
- Added out-of-turn (cards attacking outside of their owner's turn) damage support
- Added PlayableCard extension method GetAbilityStacks()
- Added PlayableCard extension method TransformIntoCardInHand()
- Moved SlotAttackSlotFixes and SelfAttackDamagePatch from community patches to the API, renamed to SlotAttackSlotPatches and DoCombatPhasePatches respectively
- Made community patch method RandomAbilityPatches.GetRandomAbility public

## 2.15.2
- Fixed cards not evolving correctly if the Fledgling sigil was obtained via card mods (card merge, totem, etc.)
- Moved the Squirrel Orbit community patch into the main API
- Added SetTransformCardId(), GetTransformerCardId() for controlling the Transformer evolution separate of the standard evolution
- Transformer sigil will now also check for a card's API-set TransformerCardId if no card mod is found
- Transformer sigil now also adjusts Blood and Bone costs when transforming
- Transformer sigil now correctly works for cards without a defined evolution/transformation

## 2.15.1
- Fixed Transformer sigil disappearing upon transformation in certain scenarios
- Fixed Act 3 Bone Display checking the wrong card cost, resulting in the display always appearing
- Fixed Act 3 Bone Display null error in certain Acts

## 2.15.0
- Fixed friend cards created by G0LLY not having any mods
- Reverted previous change to cloned CardInfos
- Tweaked RandomAbilityPatches to hopefully prevent obtaining sigils already possessed by the card
- Added cost display support for Act 3
- Added bone counter for Act 3

## 2.14.5
- Cloned CardInfos now only copy over Gemify mods, unless they possess BountyHunterInfo/DeathCardInfo/BuildACardInfo
- Fixed certain card mods duplicating when the card evolve
- Added ResourcesManager.RemoveMaxEnergy, ResourcesManager.ShowRemoveMaxEnergy extension methods

## 2.14.4
- Fixed the first energy cell remaining closed in Act 1 when battle starts
- Added new field to PeltManager.PeltData 'peltTierName' used when trading pelts
- Added extension method PeltData.SetTierName
- The Trader will now speak the correct name of custom pelts when trading with them
- Added DialogueManager.GenerateTraderPeltsEvent for creating custom dialogue events spoken by the Trader when trading a custom pelt
- Added DialogueManager.GenerateRegionIntroEvent for creating the dialogue event played upon entering a custom region

## 2.14.3
- Fixed Act 2 bug relating to stackable sigils and activated sigils in the deck display menu
- Fixed dynamic costs still not working in Act 2
- Fixed dynamic gem costs checking ResourcesManager instead of OpponentGemsManager for opponent cards
- Fixed dynamic costs not checking for owned blue gems
- Fixed dynamic costs not updating energy display correctly
- Changed dynamic costs to patch SetInfo instead of Awake
- Re-added dynamic cost error messages for when the card or card info is null
- Added ResourcesManager.Instance.GemsOfType(GemType) to check for owned gems of the specified type

## 2.14.2
- Fixed Overclock patch not checking for the correct Acts
- Fixed appearance behaviour's Card field always returning null in Act 2
- Added OverridePixelPortrait virtual method to PixelAppearanceBehaviour to allow for changing card portraits in Act 2
- Added CardInfo.SetPixelAlternatePortrait() and Cardinfo.GetPixelAlternatePortrait() for storing alternate pixel portraits
- Re-added SetTerrain method without optional bool parameter
- SwitchToAlternatePortrait and SwitchToDefaultPortrait now work in Act 2 using the above system
- Removed cost-related error spam in Act 2

## 2.14.1
- Custom tribes are now given a placeholder reward cardback if one isn't provided
- Fixed visual error when flipping a custom tribe choice for a tribe without a custom cardback
- Fixed pixel stat icons not hiding the underlying stat number
- Fixed ChooseTarget null exception
- Fixed opponent cards with mods not being created properly (eg Bounty Hunters)
- Fixed being able to ring the bell in Part 2 during the Tutor sequence
- Fixed GBC packs not checking for onePerDeck when selecting possible cards
- Fixed decals added via temporary mods not clearing from cards in Act 2
- Changed what vanilla abilities are marked as Act2Modular (see the Part2ModularAbilities file for the full list)
- Removed leftover debug info during start-up
- Added CardInfo.SetCardTemple()
- Added CardModInfo extension methods SetTemporaryDecal and IsTemporaryDecal (primarily for internal use, maybe you'll find a use for it)
- Added GBCPackManager.ModifyGBCPacks function for altering what cards can be found in GBC card packs

## 2.14.0
- Fixed Sniper duplicating attacks from sigils like Double Strike
- Fixed interaction between Waterborne and Fledgling in Act 2
- Fixed Cuckoo sigil softlocking in Act 2 when making a Raven Egg
- Fixed sigils added via temporary mods not displaying in Act 2
- Fixed hiddenAbilities not affecting sigil display in Act 2
- Fixed Handy sigil visual bug outside of Act 2
- Fixed Shapeshifter special ability in Act 2
- Added pixel sprites for Raven Egg and Cuckoo/Broken Egg
- Added ResourceBankManager.AddDecal(), PlayableCard.AddTemporaryMods(), CardModificationInfo.AddDecalIds
- Added AbilityInfo.SetPixelIcon(string pathToArt), CardInfo.RemoveAppearances(), CardInfo.SetDefaultEvolutionName()
- Added DialogueManager.PlayDialogueEventSafe - combines TextDisplayer.PlayDialogueEvent and DialogueHandler.PlayDialogueHandler for multi-act support
- Added support for directly loading AudioClips via the GramophoneManager
- Added support for adding decals to pixel cards via DecalIds
- Added pixel portrait for Ijiraq
- Added support for changing costs midbattle using CardModificationInfos or a HarmonyPatch
- Changed TranspilerHelpers.LogCodeInscryptions to also function as an extension method for List<CodeInstruction>
- FullSpecialTriggeredAbility now stores the ability name and mod GUID
- Temporary mods can now be used to add decals to a card
- CardRenderInfo.OverrideAbilityIcon now works for Act 2 sigils
- CardInfo.SetTerrain() now has optional parameter 'useTerrainLayout', defaulting to true
- Made method used to add stacks to pixel sigils public
- Updated the wiki

## 2.13.3
- Fixed null error when opening card packs in Act 2
- Fixed pixel cards with activated sigils showing the activated sigil icon twice (does not fix the button obscuring sigils)
- Added new helper class GemsManagerHelpers with helper methods: OpponentHasGems, PlayerHasGems
- Changed how Act 2 descriptions are altered to prevent conflicts
- True Scholar now correctly requires a Blue Gem to be owned prior to use

## 2.13.2
- Fixed Hoarder sigil breaking when used by opponents in Act 2
- Fixed Hodag special ability not working in Act 2
- Fixed cards marked as AffectedByTidalLock not being killed by Tidal Lock when it's on a giant card
- Added card extension methods SetAffectedByTidalLock and HasAlternatePortrait
- Added ability extension method SetPart2Ability
- Added AbilityCardMetaCategory AbilityManager.Part2Modular
- Added pixel portraits for Empty Vessel and its Gemified variants, Ant, Bee, Dam, Chime, and the Tail cards
- Amorphous sigil now works in Act 2
- Vessel Printer sigil now works in Act 2
- Trinket Bearer sigil is now disabled in Act 2
- Hidden abilities are now properly hidden in Act 2
- Fledgling sigil now properly shows the required (up to the number 3) in Act 2
- Fledgling sigil's rulebook description now updates to show the selected card's actual number of required turns
- Squirrel, Aqua Squirrel, and Rabbit are now marked as AffectedByTidalLock
- SteelTrap sigil no longer changes a card's portrait to the closed trap; will now switch to an alternate portrait if it exists

## 2.13.1
- Fixed custom items falling through reality
- Added card extension method IsAffectedByTidalLock
- Mental Gemnastics sigil now works in Act 1
- Tidal Lock sigil now works for non-Moon cards

## 2.13.0
- Fixed DontDestroyOnLoad warnings when using custom items
- Fixed weird spacing for Mox cost textures in Act 1
- Fixed player death cards not inheriting Energy, Mox, or custom costs
- Fixed the hint dialogue for insufficient Energy in Act 1 being the wrong colour
- Fixed ExtendedActivatedAbilityBehaviour discarding negative activation cost modifiers
- Fixed Sniper not accounting for custom sigils that modify attack slots
- Fixed Tutor not working in Act 2
- Added more extension methods to BoardManager
- Added new card extensions SetGemify and SetGemsCost(params GemType[])
- Added catch-all cost textures for when Blood or Bones go above 13
- Added CardModificationInfoManager and DeathCardManager
- Added extended property support and extensions for CardModificationInfo
- Added Blood activation cost support to ExtendedActivatedAbilityBehaviour
- ExtendedActivatedAbilityBehaviour now calls PostActivate() if a card dies from paying the Health cost
- Leshy now recognises death cards with multiple costs in his dialogue
- Leshy will now let you create death cards with up to 8 sigils
- Minor adjustments to some cost textures
- Rearranged order of Mox cost textures to align with order of Mox on the Gem Module
- Removed empty cost textures for Blood, Bones, Energy, Mox from the community patches
- Sniper patch's methods are now public

## 2.12.0
- Fixed ExtendedActivatedAbilityBehaviour's Health cost not subtracting Health correctly
- Fixed softlock in Act 1 during death card creation
- Fixed custom cards that start Gemified not working as intended when obtained in-game
- Potentially fixed softlock when making terrain for a region
- Added further checks to challenge icon-related patch to prevent softlocks
- Added decal, appearance behaviour, and Gemified card support for Act 2 cards
- Added Singleton<OpponentGemsManager> for keeping track of opponent gems
- Added new helper method for creating Sprites from resource files in an assembly
- Added new SpriteType for creating pixel card decals
- Gemified visuals now work correctly for Act 3 opponents
- Cost choice node now offers each Mox colour individually
- Added new config "Default Drone" to change the model and position of the Energy Drone
- Amorphous sigil now activates when used by opponents or obtained via evolution/temp mod
- Owned Mox in Act 1 now updates when a card is hooked by the Angler or via the Hook item

## 2.11.2
- Fixed starter deck custom unlocks not working
- Fixed card icons not being properly centred for starter decks with 4+ cards
- Cards in Acts 2 and 3 can now display up to 8 sigils
- Blood tokens in Act 3 now appear to the side of the board instead of on it
- Blood tokens now stack on each other when there are more than 4

## 2.11.1
- Fixed regions in Act 1 being out of order
- Fixed the console message concerning custom dialogue events not giving the right amount

## 2.11.0
- Refactored how regions are handled by the API to prevent duplicate bosses
- Refactored how bosses are selected to prevent duplicates being encountered
- Changed when modded Ascension data is cleared to allow for editing it post-clear
- Added more descriptive error logs for some commonly encountered errors
- Added config option to reduce the amount of debug info shown in the console
- Added methods to aid in creating encounter turn plans
- Added more methods for interacting with lists, new debug method to aid in making transpilers
- Added ExtendedActivatedAbilityBehaviour class; allows for dynamic costs and Health costs
- Fixed SetOnePerDeck() and SetHideStats() being inaccessible
- Fixed AddCardBlueprint() not setting the replacement card correctly

## 2.10.0
- Completely revamped PeltManager to be more user friendly (Mod breaking)
- Added LocalizationManager for more language support with mods
- Added helper method for custom pelts to change cards trader
- Pelts offered by Trapper capped at 8.
- Pelts offered by Trapper are now randomized if more than 8
- Fixed soft lock at trader when having more pelts than cards to offer 
- Fixed the campfire fix breaking the normal sequence
- Fixed HasCardMetaCategory returning the inverse of its intended value
- Fixed stackable sigils not showing numbers above 9

## 2.9.1
- Fixed the campfire fix breaking the normal sequence

## 2.9.0
- Added talking card support!
- Moved the "CustomLine" struct outside of the Dialogue.Helpers class.
- Fixed tribe choice node being able to offer vanilla tribes with no cards
- Fixed totem choice node being able to offer tops for vanilla tribes with no cards
- Added fallbacks for tribal choice node if there are less than 3 chooseable tribes
- Added fallback to campfire node if you don't have any cards that can be buffed 
- Fixed 'outdated plugins' warning showing up when it shouldn't, tweaked message slightly

## 2.8.1
- Added CardInfo extensions for checking CardMetaCategories, cause why not
- Added DialogueManager for custom dialogue for regions and Custom Color support
- Added ResourceBankManager for custom resources. Avoids doing this for every mod
- Deprecated DialogueEventGenerator (Moved to Dialogue Manager)
- Fixed repeating bosses on regions that have multiple boss possibilities
- Fixed custom props not having a renderer on the top parent and breaking loading regions
- Fixed arrows on the challenges select screen being offscreen at certain resolutions
- Fixed tribe choice node being able to offer custom tribes with no cards
- Fixed being able to get custom totem tops for tribes with no cards

## 2.8.0
- Added support for custom masks
- Fixed sometimes items use the wrong behaviour
- Added more resource and asset bundle helpers

## 2.7.4
- Fixed latch fix modifying the base info
- Fixed stackable abilities activating twice when they shouldn't

## 2.7.3
- Fixed sniper fix not accounting for cards with Repulsive ability
- Fixed latch abilities not working in Act 2
- Added ExtendedProperties for abilities
- Added new ability setter SetTriggersOncePerStack for controlling the behaviour of stackable abilities after a card evolves
- Added new helper methods for creating cards: SetOnePerDeck, SetHideStats
- Added new helper methods for abilities: SetCanStack, SetTriggersOncePerStack, SetActivated, SetPassive, SetConduit, SetConduitCell
- Added new remover methods for cards: RemoveAbilities, RemoveAbilitiesSingle, RemoveTraits, RemoveTribes

## v2.7.2
- Added `CanActivateOutsideBattles` extension method to ConsumableItemData so they can be used outside of battles.
- Added Missing Tribe Icon fallback texture for totem tops when a tribe has no icon
- Changed TotemManager to accept a `CompositeTotemPiece` type for custom behaviour other than always a custom icon
- Fixed lag when entering gain consumable item map node
- Fixed crash when using custom consumable items
- Fixed hard lock when getting totem top that doesn't have an icon
- Fixed Pack Rat card object not having the correct background during the item node sequence
- Fixed Latch abilities removing stat boosts when latching a card
- Fixed latched abilities not properly rendering in some acts

## v2.7.1
- Changed Pelt Manager to no longer have an interface for future safety! (NOTE This will break all mods with custom pelts!)
- Added Squirrel tribe art (Thanks Drift!)
- Fixed Green Gem stat icon showing as a black square in act 1
- Fixed Green Gem stat icon not appearing in rulebook
- Fixed Squirrel totem top causing NMA when using custom totem tops
- Fixed being unable to play cards with a Blood cost above 4 via sacrifices

## v2.7.0
- Added support for custom pelts
- Added support for converting audio files to AudioClip objects
- Added support for adding custom tracks to the Gramophone
- Added support for adding custom audio files
- Warning message for outdated plugins now lists the outdated plugins
- Energy Drone now tweens with the scales, kinda
- Fixed visual bug where energy cells didn't start closed in successive battles

## v2.6.0
- Added support for custom consumable items using a choice of a few models
- Added support for custom consumable card in a bottle items
- Added support for custom consumable items with a custom model
- Added more helper extensions for checking abilities, traits, special abilities
- Fixed null instances in Act 2 spamming the console with warnings

## v2.5.3
- Added support for custom card unlock requirements
- Fixed non-giant cards with Omni Strike not directly attacking their opposing slot when there are no opposing cards
- Fixed cards attacking their own side of the board during combat not adding damage to the correct side of the scale
- Fixed an issue where a challenge would go missing if you had more than 14 installed

## v2.5.2
- Fixed the sentry fix overriding patches to SlotAttackSlot

## v2.5.1
- Reverted part of the sentry fix that was causing problems
- Made it easier to override the default totem head

## v2.5.0
- Added support for custom totem heads
- Custom Tribes now appear as a totem in the Wood Carver nodes
- Fixes for Sentry ability in Act 1 relating to PackMule, Loose Tail, and enemy totems
- Fixed stacked ability icons causing issues when trying to render numbers on some sigil icons
- Fixed Latches not working in Act 1

## v2.4.2
- Switched to debug version

## v2.4.1
- Fixed Sentry ability not working properly in Act for players or opponents

## v2.4.0
- Reworked challenges
- Fixed gemified opponent cards not working properly
- Fixed stat icons in Act 3

## v2.3.0
- Fixed orange gem not counting towards passive attack
- Fixed PackMule special ability not working on the player's side
- Fixed Mox cost choice node not working
- Fixed boon rulebook and removal
- Fixed tribe choice nodes
- Fixed error caused by passing null when assigning a custom tail portrait
- Improved activated ability fix
- Improved some extensions and attack buffs
- Fixes for starter decks
- Fixes for custom regions, more customisation when creating one
- Added more extensions
- Fixed stat icon rendering for Act 3

## v2.2.0
- Added an interface that triggers when cards are facedown
- Updated custom artwork for GBC numbers
- Fixed flipped icons spamming the log with warnings
- Fixed Tribe API breaking mods that use CardbackTexture
- Added custom combat triggers
- Added more custom extensions
- Fixed Latch abilities in Act 1
- Fixed extension methods for setting custom flipped portrait affecting the wrong card
- Fixed optimisation issues caused by passive attack bufs
- Fixed activated sigils
- Added node manager for custom nodes
- Fixed cards getting buffs after the game ends

## v2.1.0
- Fixed blurry portraits when playing on low graphics settings

## v2.0.3
- Added support for custom tribes and boons
- Added config option to opt of custom cost renders for Act 2 cards
- Refactored and added documentation for CardExtensions

## v2.0.2
- Improved the process of creating stat icons to automatically register and add the corresponding special ability
- Added log warnings for improperly registered cards

## v2.0.1
- Bugfix for SaveData

## v2.0
- Rewritten to use base game objects

## v1.13.0
- Added support for custom card backgrounds, dialogs, encounters and talking cards
- Fixes to abilities loading and stackable custom abilities

## v1.12.1
- Bugfix so CustomCard doesn't wipe ability information.

## v1.12
- Fixes params.
- Adds feature for special abilities and special stat icons.
- Added support for emissions.

## v1.11
- Added support for more identifiers

## v1.10.1
- Fix for abilities which do not have identifier.

## v1.10
- Added ability identifiers.

## v1.9.1
- Added support for mox.
- Forced ability texture to point filter.

## v1.9
- Added config options for energy.

## v1.8.2
- Fixed appearanceBehaviour (again).

## v1.8.1
- Fix pixelTex dimensions.

## v1.8
### Not compatible with v1.7.2
- Changes to using TypeMapper.

## v1.7.2
- Fixed error when not adding any abilities.

## v1.7.1
- Fixed appearance behaviours not loading properly.

## v1.7
- Added support for custom abilities!

## v1.6
- Changed textures to point filter to reduce blur.

## v1.5.2
- Enabled fix for evolveParams and some other disabled options.

## v1.5.1
- Fix to accessing private instance for regions.

## v1.5
### Not compatible with v1.4
- Changed all references to API including guid.

## v1.4
- Set up support for customising and adding regions.

## v1.3
- Set up project to work as a library for other plugins to use.

## v1.2.1.1
- Fixed previous patch.

## v1.2.1
- Fixed cards not being inserted into the card pool on chapter select.

## v1.2
### Not compatible with v1.1
- Added customising default cards through CustomCard.
- Custom cards are added via the **CustomCard** constructor rather than through the **AddCard** method.

## v1.1
- Hooked into a much more sensible method to load the cards into the card pool.

</details><|MERGE_RESOLUTION|>--- conflicted
+++ resolved
@@ -4,10 +4,8 @@
 <summary>View Changelog</summary>
 
 ## 2.18.2
-<<<<<<< HEAD
 - Added Config to disable boss scenery for optimization purposes
 - Exposed EncounterManager.NewEncounters for JSONLoader to replace existing Encounters
-=======
 - Fixed abilities marked TriggersOncePerStack not actually triggering once per stack on evolution
 - Fixed CardManager.Remove not actually removing cards
 - Exposed EncounterManager.NewEncounters
@@ -16,7 +14,6 @@
 - Refactored Act 1 energy drone movement logic, added support for 'immediate' bool (Default Drone must be true)
 - Act 1 energy drone game object is now named 'Part1ResourceDrone'
 - Act 1 energy drone is now correctly synced with the scale when Default Drone config is false
->>>>>>> c2702d78
 
 ## 2.18.1
 - Fixed BoxCollider null reference during Act 3 Build-A-Card-Sequencer
