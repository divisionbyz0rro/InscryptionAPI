using DiskCardGame;
using HarmonyLib;
<<<<<<< HEAD
using UnityEngine;
=======
using InscryptionAPI;
using InscryptionAPI.Pelts;
using System.Reflection;
using System.Reflection.Emit;
>>>>>>> 02db3861


namespace InscryptionAPI.Pelts.Patches;

<<<<<<< HEAD
[HarmonyPatch(typeof(TradePeltsSequencer), "GetTradeCardInfos", new Type[]{typeof(int), typeof(bool)})]
internal static class TradePeltsSequencer_GetTradeCardInfos
=======
[HarmonyPatch(typeof(TradePeltsSequencer), "GetTradeCardInfos", new Type[] { typeof(int), typeof(bool) })]
public class TradePeltsSequencer_GetTradeCardInfos
>>>>>>> 02db3861
{
    /// <summary>
    /// Shows cards at the Trader to be traded for real cards
    /// </summary>
    public static IEnumerable<CodeInstruction> Transpiler(IEnumerable<CodeInstruction> instructions)
    {
        // === We want to turn this

        // List<CardInfo> list = new List<CardInfo>();
        // List<CardInfo> unlockedCards;
        // int numCards;
        // if (tier != 2)
        // {
        //     unlockedCards = CardLoader.GetUnlockedCards(CardMetaCategory.TraderOffer, CardTemple.Nature);
        //     numCards = 8;
        // }
        // else
        // {
        //     unlockedCards = CardLoader.GetUnlockedCards(CardMetaCategory.Rare, CardTemple.Nature);
        //     numCards = 4;
        // }
        // list = CardLoader.GetDistinctCardsFromPool(SaveManager.SaveFile.GetCurrentRandomSeed() + tier * 1000, numCards, unlockedCards, (tier == 1) ? 1 : 0, false);

        // === Into this

        // List<CardInfo> list = new List<CardInfo>();
        // List<CardInfo> unlockedCards;
        // int numCards;
        // if (tier != 2)
        // {
        //     unlockedCards = CardLoader.GetUnlockedCards(CardMetaCategory.TraderOffer, CardTemple.Nature);
        //     numCards = 8;
        // }
        // else
        // {
        //     unlockedCards = CardLoader.GetUnlockedCards(CardMetaCategory.Rare, CardTemple.Nature);
        //     numCards = 4;
        // }
        // GetCardOptions(tier, ref unlockedCards)
        // numCards(tier, ref numCards)
        // list = CardLoader.GetDistinctCardsFromPool(SaveManager.SaveFile.GetCurrentRandomSeed() + tier * 1000, numCards, unlockedCards, abilityCount((tier == 1) ? 1 : 0, tier), false);

        // ===
        List<CodeInstruction> codes = new List<CodeInstruction>(instructions);

        List<CardInfo> y = null;
        MethodInfo GetCardOptionsInfo = SymbolExtensions.GetMethodInfo(() => GetCardOptions(1, ref y));

        int t = 0;
        MethodInfo NumCardsInfo = SymbolExtensions.GetMethodInfo(() => numCards(1, ref t));
        MethodInfo AbilityCountInfo = SymbolExtensions.GetMethodInfo(() => abilityCount(1, 1));

        // Find index of
        // list = CardLoader.GetDistinctCardsFromPool(SaveManager.SaveFile.GetCurrentRandomSeed()
        int indexFinishedCalculations = -1;
        int numAbilitiesIndex = -1;
        CodeInstruction numAbilitiesInstruction = null;
        for (int i = 0; i < codes.Count; i++)
        {
            if (codes[i].opcode == OpCodes.Call && codes[i].operand != null && codes[i].operand.ToString() == "SaveFile get_SaveFile()")
            {
                indexFinishedCalculations = i + 1;
            }

            if (codes[i].opcode == OpCodes.Call && codes[i].operand != null && codes[i].operand.ToString() == "System.Collections.Generic.List`1[DiskCardGame.CardInfo] GetDistinctCardsFromPool(Int32, Int32, System.Collections.Generic.List`1[DiskCardGame.CardInfo], Int32, Boolean)")
            {
                numAbilitiesIndex = i - 1;
                numAbilitiesInstruction = codes[i - 1];
            }
        }

        if (indexFinishedCalculations < 0)
        {
            InscryptionAPIPlugin.Logger.LogError("[TradePeltsSequencer_GetTradeCardInfos] Did not find index for indexFinishedCalculations!");
        }
        else if (numAbilitiesIndex < 0)
        {
            InscryptionAPIPlugin.Logger.LogError("[TradePeltsSequencer_GetTradeCardInfos] Did not find index for numAbilitiesIndex!");
        }
        else
        {
            int j = 0;

            // void GetCardOptions(int tier, ref List<CardInfo> cards)
            codes.Insert(indexFinishedCalculations + j++, new CodeInstruction(OpCodes.Ldarg_1)); // tier
            codes.Insert(indexFinishedCalculations + j++, new CodeInstruction(OpCodes.Ldloca, 1)); // list
            codes.Insert(indexFinishedCalculations + j++, new CodeInstruction(OpCodes.Call, GetCardOptionsInfo));

            // void numCards(int tier, ref int numCards)
            codes.Insert(indexFinishedCalculations + j++, new CodeInstruction(OpCodes.Ldarg_1)); // tier
            codes.Insert(indexFinishedCalculations + j++, new CodeInstruction(OpCodes.Ldloca, 2)); // numCards
            codes.Insert(indexFinishedCalculations + j++, new CodeInstruction(OpCodes.Call, NumCardsInfo));

            // int abilityCount(int tier, int abilityCount)
            j++;
            numAbilitiesInstruction.opcode = OpCodes.Ldarg_1; // tier
            codes.Insert(numAbilitiesIndex + j++, new CodeInstruction(OpCodes.Call, AbilityCountInfo));
            codes.Insert(numAbilitiesIndex + j++, new CodeInstruction(OpCodes.Ldc_I4_0)); // False
        }

        return codes;
    }

    private static void GetCardOptions(int tier, ref List<CardInfo> cards)
    {
<<<<<<< HEAD
        PeltManager.PeltData pelt = PeltManager.AllPelts()[tier];
        List<CardInfo> cardOptions = pelt.GetChoices();
        cardOptions.RemoveAll((a) => a.Health == 0);
=======
        if (tier <= 2)
            return;

        PeltManager.CustomPeltData pelt = PeltManager.AllNewPelts[tier - 3];
        List<CardInfo> cardOptions = pelt.CardChoices;
>>>>>>> 02db3861
        if (cardOptions.Count == 0)
        {
            InscryptionAPIPlugin.Logger.LogWarning("No cards specified for pelt '" + pelt.peltCardName + "', using fallback card.");
            cardOptions.Add(CardLoader.GetCardByName("Amalgam"));
        }

        cards = cardOptions;
    }

    private static void numCards(int tier, ref int numCards)
    {
<<<<<<< HEAD
        PeltManager.PeltData pelt = PeltManager.AllPelts()[tier];
        numCards = pelt.MaxChoices;
=======
        if (tier <= 2)
            return;

        PeltManager.CustomPeltData pelt = PeltManager.AllNewPelts[tier - 3];
        numCards = pelt.choicesOfferedByTrader;
>>>>>>> 02db3861
    }

    private static int abilityCount(int abilityCount, int tier)
    {
<<<<<<< HEAD
        PeltManager.PeltData pelt = PeltManager.AllPelts()[tier];
        int peltAbilityCount = pelt.AbilityCount;
        return peltAbilityCount;
    }
}

[HarmonyPatch]
internal class TradePeltsSequencer_CreatePeltCards
{
    private static Type classType = Type.GetType("DiskCardGame.TradePeltsSequencer+<CreatePeltCards>d__19, Assembly-CSharp, Version=0.0.0.0, Culture=neutral, PublicKeyToken=null");
    private static Type display19ClassType = Type.GetType("DiskCardGame.TradePeltsSequencer+<>c__DisplayClass19_0, Assembly-CSharp, Version=0.0.0.0, Culture=neutral, PublicKeyToken=null");
    
    public static IEnumerable<MethodBase> TargetMethods()
    {
        yield return AccessTools.Method(classType, "MoveNext");
    }
    
    /// <summary>
    /// Ensures you only get as many cards as you have pelts
    /// </summary>
    public static IEnumerable<CodeInstruction> Transpiler(IEnumerable<CodeInstruction> instructions)
    {
        // === We want to turn this
        
        // Cap the pelts i have
        // int numPelts = Mathf.Min((tier == 2) ? 4 : 8, cardInfos.Count);
        // int num;
        
        // === Into this
        
        // // Cap the pelts i have
        // int numPelts = Mathf.Min((tier == 2) ? 4 : 8, cardInfos.Count);
        // numCards(tier, ref numPelts)
        // int num;
        
        // ===

        int t = 0;
        MethodInfo NumPeltsMethod = SymbolExtensions.GetMethodInfo(() => numPelts(1, ref t));
        FieldInfo NumPeltsField = AccessTools.Field(classType, "<numPelts>5__3");
        FieldInfo TierField = AccessTools.Field(display19ClassType, "tier");

        // Find index of
        // list = CardLoader.GetDistinctCardsFromPool(SaveManager.SaveFile.GetCurrentRandomSeed()
        List<CodeInstruction> codes = new List<CodeInstruction>(instructions);
        for (int i = 0; i < codes.Count; i++)
        {
            CodeInstruction code = codes[i];
            if (code.opcode == OpCodes.Stfld && code.operand == NumPeltsField)
            {
                // void numCards(int tier, ref int numCards)
                codes.Insert(++i, new CodeInstruction(OpCodes.Ldloc_2)); // tier
                codes.Insert(++i, new CodeInstruction(OpCodes.Ldfld, TierField)); // tier
                codes.Insert(++i, new CodeInstruction(OpCodes.Ldarg_0)); // numCards
                codes.Insert(++i, new CodeInstruction(OpCodes.Ldflda, NumPeltsField)); // numCards
                codes.Insert(++i, new CodeInstruction(OpCodes.Call, NumPeltsMethod));
                break;
            }
        }

        return codes;
    }

    private static void numPelts(int tier, ref int numPelts)
    {
        PeltManager.PeltData pelt = PeltManager.AllPelts()[tier];
        numPelts = Mathf.Min(numPelts, pelt.MaxChoices);
=======
        if (tier <= 2)
            return abilityCount;

        PeltManager.CustomPeltData pelt = PeltManager.AllNewPelts[tier - 3];
        int peltAbilityCount = pelt.extraAbilitiesToAdd;
        return peltAbilityCount;
>>>>>>> 02db3861
    }
}<|MERGE_RESOLUTION|>--- conflicted
+++ resolved
@@ -1,24 +1,16 @@
 using DiskCardGame;
 using HarmonyLib;
-<<<<<<< HEAD
-using UnityEngine;
-=======
 using InscryptionAPI;
 using InscryptionAPI.Pelts;
 using System.Reflection;
 using System.Reflection.Emit;
->>>>>>> 02db3861
+using UnityEngine;
 
 
 namespace InscryptionAPI.Pelts.Patches;
 
-<<<<<<< HEAD
 [HarmonyPatch(typeof(TradePeltsSequencer), "GetTradeCardInfos", new Type[]{typeof(int), typeof(bool)})]
 internal static class TradePeltsSequencer_GetTradeCardInfos
-=======
-[HarmonyPatch(typeof(TradePeltsSequencer), "GetTradeCardInfos", new Type[] { typeof(int), typeof(bool) })]
-public class TradePeltsSequencer_GetTradeCardInfos
->>>>>>> 02db3861
 {
     /// <summary>
     /// Shows cards at the Trader to be traded for real cards
@@ -124,17 +116,9 @@
 
     private static void GetCardOptions(int tier, ref List<CardInfo> cards)
     {
-<<<<<<< HEAD
-        PeltManager.PeltData pelt = PeltManager.AllPelts()[tier];
-        List<CardInfo> cardOptions = pelt.GetChoices();
+        PeltManager.PeltData pelt = PeltManager.AllPelts()[tier];
+        List<CardInfo> cardOptions = pelt.CardChoices;
         cardOptions.RemoveAll((a) => a.Health == 0);
-=======
-        if (tier <= 2)
-            return;
-
-        PeltManager.CustomPeltData pelt = PeltManager.AllNewPelts[tier - 3];
-        List<CardInfo> cardOptions = pelt.CardChoices;
->>>>>>> 02db3861
         if (cardOptions.Count == 0)
         {
             InscryptionAPIPlugin.Logger.LogWarning("No cards specified for pelt '" + pelt.peltCardName + "', using fallback card.");
@@ -146,23 +130,14 @@
 
     private static void numCards(int tier, ref int numCards)
     {
-<<<<<<< HEAD
-        PeltManager.PeltData pelt = PeltManager.AllPelts()[tier];
-        numCards = pelt.MaxChoices;
-=======
-        if (tier <= 2)
-            return;
-
-        PeltManager.CustomPeltData pelt = PeltManager.AllNewPelts[tier - 3];
+        PeltManager.PeltData pelt = PeltManager.AllPelts()[tier];
         numCards = pelt.choicesOfferedByTrader;
->>>>>>> 02db3861
     }
 
     private static int abilityCount(int abilityCount, int tier)
     {
-<<<<<<< HEAD
-        PeltManager.PeltData pelt = PeltManager.AllPelts()[tier];
-        int peltAbilityCount = pelt.AbilityCount;
+        PeltManager.PeltData pelt = PeltManager.AllPelts()[tier];
+        int peltAbilityCount = pelt.extraAbilitiesToAdd;
         return peltAbilityCount;
     }
 }
@@ -227,14 +202,6 @@
     private static void numPelts(int tier, ref int numPelts)
     {
         PeltManager.PeltData pelt = PeltManager.AllPelts()[tier];
-        numPelts = Mathf.Min(numPelts, pelt.MaxChoices);
-=======
-        if (tier <= 2)
-            return abilityCount;
-
-        PeltManager.CustomPeltData pelt = PeltManager.AllNewPelts[tier - 3];
-        int peltAbilityCount = pelt.extraAbilitiesToAdd;
-        return peltAbilityCount;
->>>>>>> 02db3861
+        numPelts = Mathf.Min(numPelts, pelt.choicesOfferedByTrader);
     }
 }