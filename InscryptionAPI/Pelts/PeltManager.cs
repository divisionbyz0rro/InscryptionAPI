using BepInEx;
using DiskCardGame;
using InscryptionAPI.Guid;
using System.Reflection;
using UnityEngine;

namespace InscryptionAPI.Pelts;

public static class PeltManager
{
    public class PeltData
    {
        public string pluginGuid;
        public string peltCardName;

        public bool isSoldByTrapper = true;

        public Func<List<CardInfo>> GetCardChoices;
        public Func<int, int> BuyPriceAdjustment = (int basePrice) => basePrice + RunState.CurrentRegionTier;

        public int baseBuyPrice;
        public int maxBuyPrice;

        public int extraAbilitiesToAdd;

        public int choicesOfferedByTrader = 8;
        public int bossDefeatedPriceReduction = 2;
        public int expensivePeltsPriceMultiplier = 2;

        public int BuyPrice
        {
            get
            {
                int bossDefeatMult = !StoryEventsData.EventCompleted(StoryEvent.TrapperTraderDefeated) ? 1 : (bossDefeatedPriceReduction <= 0 ? 1 : bossDefeatedPriceReduction);
                int challengeMult = !AscensionSaveData.Data.ChallengeIsActive(AscensionChallenge.ExpensivePelts) ? 1 : (expensivePeltsPriceMultiplier <= 0 ? 1 : expensivePeltsPriceMultiplier);
                int finalPrice = BuyPriceAdjustment(baseBuyPrice) / bossDefeatMult * challengeMult;
                if (maxBuyPrice > 0)
                    finalPrice = Mathf.Min(maxBuyPrice, finalPrice);
                return Mathf.Max(1, finalPrice);
            }
        }
        public List<CardInfo> CardChoices => GetCardChoices();
    }

    public static List<CustomPeltData> AllNewPelts = new();

    /// <summary>
    /// Creates a new instance of CustomPeltData then adds it to the game.
    /// </summary>
    /// <param name="peltCardInfo">The CardInfo for the actual pelt card.</param>
    /// <param name="getCardChoices">The list of possible cards the Trader will offer for this pelt.</param>
    /// <param name="baseBuyPrice">The starting price of this pelt when buying from the Trapper.</param>
    /// <param name="extraAbilitiesToAdd">The number of extra sigils card choices will have when trading this pelt to the Trader.</param>
    /// <param name="isSoldByTrapper">Whether this type of pelt can be sold by the Trapper.</param>
    /// <returns>The newly created CustomPeltData so a chain can continue.</returns>
    public static CustomPeltData New(CardInfo peltCardInfo, Func<List<CardInfo>> getCardChoices, int baseBuyPrice, int extraAbilitiesToAdd, bool isSoldByTrapper = true)
    {
        CustomPeltData peltData = new()
        {
            peltCardName = peltCardInfo.name,
            GetCardChoices = getCardChoices,
            baseBuyPrice = baseBuyPrice,
            extraAbilitiesToAdd = extraAbilitiesToAdd,
            isSoldByTrapper = isSoldByTrapper
        };
        Add(peltData);

<<<<<<< HEAD
    private static List<PeltData> AllNewPelts = new List<PeltData>();
    private static List<PeltData> BasePelts = null;

    internal static List<PeltData> AllPelts()
    {
        BasePelts ??= CreateBasePelts();
        return BasePelts.Concat(AllNewPelts).ToList();
    }
    
    private static List<PeltData> CreateBasePelts()
    {
        List<PeltData> pelts = new List<PeltData>();
        
        string[] peltNames = CardLoader.PeltNames;
        for (int i = 0; i < peltNames.Length; i++)
        {
            int peltIndex = i;
            pelts.Add(new PeltData()
            {
                CardNameOfPelt = peltNames[i],
                MaxChoices = 8,
                AbilityCount = 0,
                AvailableAtTrader = true,
                CostCallback = ()=> SpecialNodeHandler.Instance.buyPeltsSequencer.PeltPrices[peltIndex]
            });
        }

        // Golden Pelt
        pelts[2].AbilityCount = 1;
        pelts[2].MaxChoices = 4;

        return pelts;
    }

    public static void New(PeltData data)
=======
        return peltData;
    }

    /// <summary>
    /// Adds a CustomPeltData to the game, enabling it to be usable with the Trapper and Trader.
    /// </summary>
    /// <param name="data">The CustomPeltData to add.</param>
    public static void Add(CustomPeltData data)
>>>>>>> 02db3861
    {
        if (data.peltCardName.IsNullOrWhiteSpace())
        {
            InscryptionAPIPlugin.Logger.LogError("Couldn't create CustomPeltData - missing card name!");
            return;
        }

        data.pluginGuid ??= TypeManager.GetModIdFromCallstack(Assembly.GetCallingAssembly());

        if (!AllNewPelts.Contains(data))
            AllNewPelts.Add(data);
    }

    public static List<PeltData> AllPeltsAvailableAtTrader()
    {
<<<<<<< HEAD
        List<PeltData> peltNames = new List<PeltData>();
        foreach (PeltData data in AllPelts())
        {
            if (data.AvailableAtTrader)
            {
                peltNames.Add(data);
            }
=======
        List<string> peltNames = new();
        foreach (string peltName in CardLoader.PeltNames)
        {
            CustomPeltData data = AllNewPelts.Find((a) => a.peltCardName == peltName);
            if (data == null || data.isSoldByTrapper)
                peltNames.Add(peltName);
>>>>>>> 02db3861
        }

        return peltNames;
    }
    
    public static int GetCostOfPelt(string peltName)
    {
        PeltData pelt = GetPelt(peltName);
        if (pelt == null)
        {
            return 1;
        }
        
        return pelt.Cost();
    }
    
    public static PeltData GetPelt(string peltName)
    {
        return AllPelts().Find((a) => a.CardNameOfPelt == peltName);
    }
}<|MERGE_RESOLUTION|>--- conflicted
+++ resolved
@@ -8,6 +8,10 @@
 
 public static class PeltManager
 {
+    {
+        {
+        }
+    
     public class PeltData
     {
         public string pluginGuid;
@@ -27,7 +31,7 @@
         public int bossDefeatedPriceReduction = 2;
         public int expensivePeltsPriceMultiplier = 2;
 
-        public int BuyPrice
+        public virtual int BuyPrice
         {
             get
             {
@@ -42,30 +46,6 @@
         public List<CardInfo> CardChoices => GetCardChoices();
     }
 
-    public static List<CustomPeltData> AllNewPelts = new();
-
-    /// <summary>
-    /// Creates a new instance of CustomPeltData then adds it to the game.
-    /// </summary>
-    /// <param name="peltCardInfo">The CardInfo for the actual pelt card.</param>
-    /// <param name="getCardChoices">The list of possible cards the Trader will offer for this pelt.</param>
-    /// <param name="baseBuyPrice">The starting price of this pelt when buying from the Trapper.</param>
-    /// <param name="extraAbilitiesToAdd">The number of extra sigils card choices will have when trading this pelt to the Trader.</param>
-    /// <param name="isSoldByTrapper">Whether this type of pelt can be sold by the Trapper.</param>
-    /// <returns>The newly created CustomPeltData so a chain can continue.</returns>
-    public static CustomPeltData New(CardInfo peltCardInfo, Func<List<CardInfo>> getCardChoices, int baseBuyPrice, int extraAbilitiesToAdd, bool isSoldByTrapper = true)
-    {
-        CustomPeltData peltData = new()
-        {
-            peltCardName = peltCardInfo.name,
-            GetCardChoices = getCardChoices,
-            baseBuyPrice = baseBuyPrice,
-            extraAbilitiesToAdd = extraAbilitiesToAdd,
-            isSoldByTrapper = isSoldByTrapper
-        };
-        Add(peltData);
-
-<<<<<<< HEAD
     private static List<PeltData> AllNewPelts = new List<PeltData>();
     private static List<PeltData> BasePelts = null;
 
@@ -85,23 +65,42 @@
             int peltIndex = i;
             pelts.Add(new PeltData()
             {
-                CardNameOfPelt = peltNames[i],
-                MaxChoices = 8,
-                AbilityCount = 0,
-                AvailableAtTrader = true,
-                CostCallback = ()=> SpecialNodeHandler.Instance.buyPeltsSequencer.PeltPrices[peltIndex]
+                peltCardName = peltNames[i],
+                choicesOfferedByTrader = 8,
+                extraAbilitiesToAdd = 0,
+                isSoldByTrapper = true,
+                BuyPriceAdjustment = (_)=> SpecialNodeHandler.Instance.buyPeltsSequencer.PeltPrices[peltIndex]
             });
         }
 
         // Golden Pelt
-        pelts[2].AbilityCount = 1;
-        pelts[2].MaxChoices = 4;
+        pelts[2].extraAbilitiesToAdd = 1;
+        pelts[2].choicesOfferedByTrader = 4;
 
         return pelts;
     }
 
-    public static void New(PeltData data)
-=======
+    /// <summary>
+    /// Creates a new instance of CustomPeltData then adds it to the game.
+    /// </summary>
+    /// <param name="peltCardInfo">The CardInfo for the actual pelt card.</param>
+    /// <param name="getCardChoices">The list of possible cards the Trader will offer for this pelt.</param>
+    /// <param name="baseBuyPrice">The starting price of this pelt when buying from the Trapper.</param>
+    /// <param name="extraAbilitiesToAdd">The number of extra sigils card choices will have when trading this pelt to the Trader.</param>
+    /// <param name="isSoldByTrapper">Whether this type of pelt can be sold by the Trapper.</param>
+    /// <returns>The newly created CustomPeltData so a chain can continue.</returns>
+    public static PeltData New(CardInfo peltCardInfo, Func<List<CardInfo>> getCardChoices, int baseBuyPrice, int extraAbilitiesToAdd, bool isSoldByTrapper = true)
+    {
+        PeltData peltData = new()
+        {
+            peltCardName = peltCardInfo.name,
+            GetCardChoices = getCardChoices,
+            baseBuyPrice = baseBuyPrice,
+            extraAbilitiesToAdd = extraAbilitiesToAdd,
+            isSoldByTrapper = isSoldByTrapper
+        };
+        Add(peltData);
+
         return peltData;
     }
 
@@ -109,8 +108,7 @@
     /// Adds a CustomPeltData to the game, enabling it to be usable with the Trapper and Trader.
     /// </summary>
     /// <param name="data">The CustomPeltData to add.</param>
-    public static void Add(CustomPeltData data)
->>>>>>> 02db3861
+    public static void Add(PeltData data)
     {
         if (data.peltCardName.IsNullOrWhiteSpace())
         {
@@ -126,22 +124,13 @@
 
     public static List<PeltData> AllPeltsAvailableAtTrader()
     {
-<<<<<<< HEAD
         List<PeltData> peltNames = new List<PeltData>();
         foreach (PeltData data in AllPelts())
         {
-            if (data.AvailableAtTrader)
+            if (data.isSoldByTrapper)
             {
                 peltNames.Add(data);
             }
-=======
-        List<string> peltNames = new();
-        foreach (string peltName in CardLoader.PeltNames)
-        {
-            CustomPeltData data = AllNewPelts.Find((a) => a.peltCardName == peltName);
-            if (data == null || data.isSoldByTrapper)
-                peltNames.Add(peltName);
->>>>>>> 02db3861
         }
 
         return peltNames;
@@ -155,11 +144,11 @@
             return 1;
         }
         
-        return pelt.Cost();
+        return pelt.BuyPrice;
     }
     
     public static PeltData GetPelt(string peltName)
     {
-        return AllPelts().Find((a) => a.CardNameOfPelt == peltName);
+        return AllPelts().Find((a) => a.peltCardName == peltName);
     }
 }