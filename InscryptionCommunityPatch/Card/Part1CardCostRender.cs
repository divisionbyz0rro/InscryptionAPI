using DiskCardGame;
using HarmonyLib;
using InscryptionAPI.Card;
using InscryptionAPI.Helpers;
using UnityEngine;

namespace InscryptionCommunityPatch.Card;

[HarmonyPatch]
public static class Part1CardCostRender
{
    // This patches the way card costs are rendered in Act 1 (Leshy's cabin)
    // It allows mixed card costs to display correctly (i.e., 2 blood, 1 bone)
    // And allows gem cost and energy cost to render on the card at all.

    public static event Action<CardInfo, List<Texture2D>> UpdateCardCost;

    private static Dictionary<string, Texture2D> AssembledTextures = new();

    public const int COST_OFFSET = 28;

    public const int MOX_OFFSET = 21;

    public static Texture2D CombineCostTextures(List<Texture2D> costs)
    {
        while (costs.Count < 4)
            costs.Add(null);
        Texture2D baseTexture = TextureHelper.GetImageAsTexture("empty_cost.png", typeof(Part1CardCostRender).Assembly);
        return TextureHelper.CombineTextures(costs, baseTexture, yStep: COST_OFFSET);
    }

    public static Texture2D CombineMoxTextures(List<Texture2D> costs)
    {
        Texture2D baseTexture = TextureHelper.GetImageAsTexture("mox_cost_empty.png", typeof(Part1CardCostRender).Assembly);
        return TextureHelper.CombineTextures(costs, baseTexture, xStep: MOX_OFFSET);
    }

    private static Texture2D GetTextureByName(string key)
    {
        if (AssembledTextures.ContainsKey(key))
        {
            if (AssembledTextures[key] != null)
                return AssembledTextures[key];

            AssembledTextures.Remove(key);
        }

        Texture2D texture = TextureHelper.GetImageAsTexture($"{key}.png", typeof(Part1CardCostRender).Assembly);
        AssembledTextures.Add(key, texture);
        return texture;
    }

<<<<<<< HEAD
    public static Sprite Part1SpriteFinal(CardInfo cardInfo)
=======
    public static Sprite Part1SpriteFinal(CardInfo card)
>>>>>>> 3ac6a8a5
    {
        PlayableCard playableCard = cardInfo.GetPlayableCard();
        
        // A list to hold the textures (important later, to combine them all)
        List<Texture2D> list = new();

<<<<<<< HEAD
        //Setting mox first
        List<GemType> gemsCost = playableCard != null ? playableCard.GemsCost() : cardInfo.GemsCost;
        if (gemsCost.Count > 0)
=======
        // Setting mox first
        if (card.GemsCost.Count > 0)
>>>>>>> 3ac6a8a5
        {
            // Make a new list for the mox textures
            List<Texture2D> gemCost = new();

            // Add all moxes to the gemcost list
            if (card.GemsCost.Contains(GemType.Green))
                gemCost.Add(GetTextureByName("mox_cost_g"));

            if (card.GemsCost.Contains(GemType.Blue))
                gemCost.Add(GetTextureByName("mox_cost_b"));

<<<<<<< HEAD
            //load up the mox textures as "empty"
            Texture2D orange = GetTextureByName(gemsCost.Contains(GemType.Orange) ? "mox_cost_o" : "mox_cost_e");
            Texture2D blue = GetTextureByName(gemsCost.Contains(GemType.Blue) ? "mox_cost_b" : "mox_cost_e");
            Texture2D green = GetTextureByName(gemsCost.Contains(GemType.Green) ? "mox_cost_g" : "mox_cost_e");
=======
            if (card.GemsCost.Contains(GemType.Orange))
                gemCost.Add(GetTextureByName("mox_cost_o"));
>>>>>>> 3ac6a8a5

            while (gemCost.Count < 3)
                gemCost.Insert(0, null);

            // Combine the textures into one
            list.Add(CombineMoxTextures(gemCost));
        }

<<<<<<< HEAD
        int energyCost = playableCard != null ? playableCard.EnergyCost : cardInfo.EnergyCost;
        if (energyCost > 0)
            list.Add(GetTextureByName($"energy_cost_{energyCost}"));

        int bonesCost = playableCard != null ? playableCard.BonesCost() : cardInfo.BonesCost;
        if (bonesCost > 0)
            list.Add(GetTextureByName($"bone_cost_{bonesCost}"));

        int bloodCost = playableCard != null ? playableCard.BloodCost() : cardInfo.BloodCost;
        if (bloodCost > 0)
            list.Add(GetTextureByName($"blood_cost_{bloodCost}"));
=======
        if (card.EnergyCost > 0) // there's 6+ texture but since Energy can't go above 6 normally I have excluded it from consideration
            list.Add(GetTextureByName($"energy_cost_{Mathf.Min(6, card.EnergyCost)}"));

        if (card.BonesCost > 0)
            list.Add(GetTextureByName($"bone_cost_{Mathf.Min(14, card.BonesCost)}"));

        if (card.BloodCost > 0)
            list.Add(GetTextureByName($"blood_cost_{Mathf.Min(14, card.BloodCost)}"));
>>>>>>> 3ac6a8a5

        // Call the event and allow others to modify the list of textures
        UpdateCardCost?.Invoke(cardInfo, list);

        // Combine all the textures from the list into one texture
        Texture2D finalTexture = CombineCostTextures(list);

        // Convert the final texture to a sprite
        return TextureHelper.ConvertTexture(finalTexture, TextureHelper.SpriteType.OversizedCostDecal);
    }

    [HarmonyPatch(typeof(CardDisplayer), nameof(CardDisplayer.GetCostSpriteForCard))]
    [HarmonyPrefix]
    private static bool Part1CardCostDisplayerPatch(ref Sprite __result, ref CardInfo card, ref CardDisplayer __instance)
    {
        //Make sure we are in Leshy's Cabin
        if (__instance is CardDisplayer3D && SceneLoader.ActiveSceneName.StartsWith("Part1"))
        {
            /// Set the results as the new sprite
            __result = Part1SpriteFinal(card);
            return false;
        }

        return true;
    }
}<|MERGE_RESOLUTION|>--- conflicted
+++ resolved
@@ -50,45 +50,29 @@
         return texture;
     }
 
-<<<<<<< HEAD
     public static Sprite Part1SpriteFinal(CardInfo cardInfo)
-=======
-    public static Sprite Part1SpriteFinal(CardInfo card)
->>>>>>> 3ac6a8a5
     {
         PlayableCard playableCard = cardInfo.GetPlayableCard();
         
         // A list to hold the textures (important later, to combine them all)
         List<Texture2D> list = new();
 
-<<<<<<< HEAD
-        //Setting mox first
+        // Setting mox first
         List<GemType> gemsCost = playableCard != null ? playableCard.GemsCost() : cardInfo.GemsCost;
         if (gemsCost.Count > 0)
-=======
-        // Setting mox first
-        if (card.GemsCost.Count > 0)
->>>>>>> 3ac6a8a5
         {
             // Make a new list for the mox textures
             List<Texture2D> gemCost = new();
 
             // Add all moxes to the gemcost list
-            if (card.GemsCost.Contains(GemType.Green))
+            if (gemsCost.Contains(GemType.Green))
                 gemCost.Add(GetTextureByName("mox_cost_g"));
 
-            if (card.GemsCost.Contains(GemType.Blue))
+            if (gemsCost.Contains(GemType.Blue))
                 gemCost.Add(GetTextureByName("mox_cost_b"));
 
-<<<<<<< HEAD
-            //load up the mox textures as "empty"
-            Texture2D orange = GetTextureByName(gemsCost.Contains(GemType.Orange) ? "mox_cost_o" : "mox_cost_e");
-            Texture2D blue = GetTextureByName(gemsCost.Contains(GemType.Blue) ? "mox_cost_b" : "mox_cost_e");
-            Texture2D green = GetTextureByName(gemsCost.Contains(GemType.Green) ? "mox_cost_g" : "mox_cost_e");
-=======
-            if (card.GemsCost.Contains(GemType.Orange))
+            if (gemsCost.Contains(GemType.Orange))
                 gemCost.Add(GetTextureByName("mox_cost_o"));
->>>>>>> 3ac6a8a5
 
             while (gemCost.Count < 3)
                 gemCost.Insert(0, null);
@@ -97,28 +81,17 @@
             list.Add(CombineMoxTextures(gemCost));
         }
 
-<<<<<<< HEAD
         int energyCost = playableCard != null ? playableCard.EnergyCost : cardInfo.EnergyCost;
-        if (energyCost > 0)
-            list.Add(GetTextureByName($"energy_cost_{energyCost}"));
+        if (energyCost > 0) // there's 6+ texture but since Energy can't go above 6 normally I have excluded it from consideration
+            list.Add(GetTextureByName($"energy_cost_{Mathf.Min(6, energyCost)}"));
 
         int bonesCost = playableCard != null ? playableCard.BonesCost() : cardInfo.BonesCost;
         if (bonesCost > 0)
-            list.Add(GetTextureByName($"bone_cost_{bonesCost}"));
+            list.Add(GetTextureByName($"bone_cost_{Mathf.Min(14, bonesCost)}"));
 
         int bloodCost = playableCard != null ? playableCard.BloodCost() : cardInfo.BloodCost;
         if (bloodCost > 0)
-            list.Add(GetTextureByName($"blood_cost_{bloodCost}"));
-=======
-        if (card.EnergyCost > 0) // there's 6+ texture but since Energy can't go above 6 normally I have excluded it from consideration
-            list.Add(GetTextureByName($"energy_cost_{Mathf.Min(6, card.EnergyCost)}"));
-
-        if (card.BonesCost > 0)
-            list.Add(GetTextureByName($"bone_cost_{Mathf.Min(14, card.BonesCost)}"));
-
-        if (card.BloodCost > 0)
-            list.Add(GetTextureByName($"blood_cost_{Mathf.Min(14, card.BloodCost)}"));
->>>>>>> 3ac6a8a5
+            list.Add(GetTextureByName($"blood_cost_{Mathf.Min(14, bloodCost)}"));
 
         // Call the event and allow others to modify the list of textures
         UpdateCardCost?.Invoke(cardInfo, list);
