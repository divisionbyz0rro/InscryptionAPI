--- conflicted
+++ resolved
@@ -864,12 +864,10 @@
         // Handle our special case (the gems)
         if (gemsCost.Count > 0)
         {
-<<<<<<< HEAD
             CustomCostRenderInfo gemRenderInfo = costDisplays.First(c => c.CostId.Equals("Gems", StringComparison.InvariantCultureIgnoreCase));
             var gemContainer = __instance.GetGemCostContainer(force: true, container: gemRenderInfo.CostContainer);
             foreach (Renderer renderer in gemContainer.Values.Where(v => v != null))
                 renderer.gameObject.SetActive(true);
-=======
             if (gemsCost.Count <= 3)
             {
                 CustomCostRenderInfo gemRenderInfo = costDisplays.First(c => c.CostId.Equals("Gems_All", StringComparison.InvariantCultureIgnoreCase));
@@ -919,7 +917,6 @@
             // Just in case, destroy the gem renderer set
             if (GemContainerLookup.TryGetValue(__instance.StatsLayer, out var item))
                 item.Clear();
->>>>>>> 99f6fa8f
         }
 
         // Handle the energy bars
