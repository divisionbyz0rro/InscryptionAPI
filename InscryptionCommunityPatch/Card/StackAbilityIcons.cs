using DiskCardGame;
using GBC;
using GracesGames.Common.Scripts;
using HarmonyLib;
using InscryptionAPI.Card;
using InscryptionAPI.Helpers;
using InscryptionAPI.Helpers.Extensions;
using UnityEngine;
using UnityEngine.UIElements;

namespace InscryptionCommunityPatch.Card;

[HarmonyPatch]
public static class StackAbilityIcons
{
    // This patch modifies ability sigils such that multiple instances of the same sigil (also evolve numbers, hello from the future)
    // are displayed as a single sigil with a number to indicate how many copies there are
    private static readonly Texture2D[] NUMBER_TEXTURES = new Texture2D[]
    {
        TextureHelper.GetImageAsTexture("Stack_0.png", typeof(StackAbilityIcons).Assembly),
        TextureHelper.GetImageAsTexture("Stack_1.png", typeof(StackAbilityIcons).Assembly),
        TextureHelper.GetImageAsTexture("Stack_2.png", typeof(StackAbilityIcons).Assembly),
        TextureHelper.GetImageAsTexture("Stack_3.png", typeof(StackAbilityIcons).Assembly),
        TextureHelper.GetImageAsTexture("Stack_4.png", typeof(StackAbilityIcons).Assembly),
        TextureHelper.GetImageAsTexture("Stack_5.png", typeof(StackAbilityIcons).Assembly),
        TextureHelper.GetImageAsTexture("Stack_6.png", typeof(StackAbilityIcons).Assembly),
        TextureHelper.GetImageAsTexture("Stack_7.png", typeof(StackAbilityIcons).Assembly),
        TextureHelper.GetImageAsTexture("Stack_8.png", typeof(StackAbilityIcons).Assembly),
        TextureHelper.GetImageAsTexture("Stack_9.png", typeof(StackAbilityIcons).Assembly)
    };
    private static readonly Texture2D[] MEDIUM_NUMBER_TEXTURES = new Texture2D[]
    {
        TextureHelper.GetImageAsTexture("Stack_0_med.png", typeof(StackAbilityIcons).Assembly),
        TextureHelper.GetImageAsTexture("Stack_1_med.png", typeof(StackAbilityIcons).Assembly),
        TextureHelper.GetImageAsTexture("Stack_2_med.png", typeof(StackAbilityIcons).Assembly),
        TextureHelper.GetImageAsTexture("Stack_3_med.png", typeof(StackAbilityIcons).Assembly),
        TextureHelper.GetImageAsTexture("Stack_4_med.png", typeof(StackAbilityIcons).Assembly),
        TextureHelper.GetImageAsTexture("Stack_5_med.png", typeof(StackAbilityIcons).Assembly),
        TextureHelper.GetImageAsTexture("Stack_6_med.png", typeof(StackAbilityIcons).Assembly),
        TextureHelper.GetImageAsTexture("Stack_7_med.png", typeof(StackAbilityIcons).Assembly),
        TextureHelper.GetImageAsTexture("Stack_8_med.png", typeof(StackAbilityIcons).Assembly),
        TextureHelper.GetImageAsTexture("Stack_9_med.png", typeof(StackAbilityIcons).Assembly)
    };
    private static readonly Sprite[] GBC_NUMBER_SPRITES = new Sprite[]
    {
        GetGBCNumberSprite(1),
        GetGBCNumberSprite(2),
        GetGBCNumberSprite(3),
        GetGBCNumberSprite(4),
        GetGBCNumberSprite(5),
        GetGBCNumberSprite(6),
        GetGBCNumberSprite(7),
        GetGBCNumberSprite(8),
        GetGBCNumberSprite(9),
    };

    private static Sprite GetGBCNumberSprite(int number)
    {
        var stackGBC = "stack_gbc.png";
        if (!PatchPlugin.act2StackIconType.Value)
            stackGBC = "stack_gbc_alt.png";

        Texture2D texture = TextureHelper.GetImageAsTexture(stackGBC, typeof(StackAbilityIcons).Assembly);
        return Sprite.Create(texture, new Rect(0f, 10f * (9f - number), 15f, 10f), new Vector2(0.5f, 0.5f));
    }

    private static Color[] _topBorder = null;
    private static Color[] TOP_BORDER
    {
        get
        {
            if (_topBorder == null)
            {
                _topBorder = new Color[NUMBER_TEXTURES[0].width + 1];
                for (int i = 0; i < _topBorder.Length; i++)
                    _topBorder[i] = new Color(0f, 0f, 0f, 0f); // Add a completely transparent pixel
            }
            return _topBorder;
        }
    }

    private static Color[] _leftBorder = null;
    private static Color[] LEFT_BORDER
    {
        get
        {
            if (_leftBorder == null)
            {
                _leftBorder = new Color[NUMBER_TEXTURES[0].height + 1];
                for (int i = 0; i < _leftBorder.Length; i++)
                    _leftBorder[i] = new Color(0f, 0f, 0f, 0f); // Add a completely transparent pixel
            }
            return _leftBorder;
        }
    }

    private static readonly int NORMAL = 1;
    private static readonly int MEDIUM = 2;
    private static readonly int FORCED = 3;

    private static readonly Dictionary<string, Texture2D> patchedTexture = new();
    private static readonly Dictionary<Ability, Tuple<Vector2Int, int>> patchLocations = new();

    [HarmonyPatch(typeof(CardAbilityIcons), "GetDistinctShownAbilities")]
    [HarmonyPostfix]
    private static void ClearStackableIcons(ref List<Ability> __result, CardInfo info, List<CardModificationInfo> mods, List<Ability> hiddenAbilities)
    {
        __result = __result.Distinct().ToList();
    }

    private static Vector2Int FindMatchingOnesDigit(Texture2D searchTex, bool normalSize = true)
    {
        Texture2D onesTexture = normalSize ? NUMBER_TEXTURES[1] : MEDIUM_NUMBER_TEXTURES[1];
        Color[] onesColor = onesTexture.GetPixels();
        return FindMatchingTexture(searchTex, onesTexture.width, onesTexture.height, onesColor);
    }

    private static Vector2Int FindMatchingTexture(Texture2D searchTex, int width, int height, Color[] matchPixels = null)
    {
        Color[] searchPixels = searchTex.GetPixels();

        int locX = -1;
        int locY = -1;
        bool failed = false;

        for (int sX = 0; sX < searchTex.width - width; sX++)
        {
            for (int sY = 0; sY < searchTex.height - height; sY++)
            {
                failed = false;
                for (int nX = 0; nX < width; nX++)
                {
                    for (int nY = 0; nY < height; nY++)
                    {
                        int j = nX + (nY * width);
                        int i = sX + nX + (sY + nY) * searchTex.width;
                        if (matchPixels != null && (searchPixels[i].a > 0) != (matchPixels[j].a > 0))
                        {
                            failed = true;
                            break;
                        }

                    }

                    if (failed)
                        break;
                }

                if (failed)
                    continue;

                // Success!
                locX = sX;
                locY = sY;
            }

            if (!failed)
                break;
        }

        return new Vector2Int(locX, locY);
    }

    private static Tuple<Vector2Int, int> FindNextBestLocation(Texture2D texture)
    {
        // First, we want to see if the lower-right corner is available.
        // We will call it available if it's all blank and there is a one-pixel border around it
        Color[] pixels = texture.GetPixels();

        Vector2Int lowerRight = new Vector2Int(texture.width - NUMBER_TEXTURES[0].width, 0);
        bool success = true;
        for (int sX = lowerRight.x - 1; sX < texture.width; sX++)
        {
            for (int sY = lowerRight.y; sY < texture.height; sY++)
            {
                int i = sX + (texture.width * sY);

                if (pixels[i].a > 0f)
                {
                    success = false;
                    break;
                }
            }

            if (!success)
                break;
        }

        if (success)
            return new Tuple<Vector2Int, int>(lowerRight, NORMAL);

        // Okay, the lower right is not clear.
        // At this point, we're just going to look for any clear space.
        // A clear space is all blank and has a one-pixel gap around it
        Vector2Int nextBest = FindMatchingTexture(texture, NUMBER_TEXTURES[0].width + 2, NUMBER_TEXTURES[0].height + 2);
        if (nextBest.x != -1)
            return new Tuple<Vector2Int, int>(nextBest, NORMAL);

        // Ugh. Okay, we have to use the lower right now.
        // And we'll just have to deal with what that looks like.
        return new Tuple<Vector2Int, int>(lowerRight, FORCED);
    }

    private static Tuple<Vector2Int, int> GetPatchLocationForAbility(Ability ability, Texture2D abilityTexture, int stackAmount)
    {
        if (patchLocations.ContainsKey(ability))
            return patchLocations[ability];

        // We have to calculate the location

        // First, see if the texture has the 'one' icon on it. If so, we will replace at that location
        if (stackAmount < 10)
        {
            Vector2Int oneLoc = FindMatchingOnesDigit(abilityTexture, true);
            if (oneLoc.x != -1)
            {
                patchLocations.Add(ability, new Tuple<Vector2Int, int>(oneLoc, NORMAL));
                return patchLocations[ability];
            }

            // Let's try the medium-sized digit
            oneLoc = FindMatchingOnesDigit(abilityTexture, false);
            if (oneLoc.x != -1)
            {
                patchLocations.Add(ability, new Tuple<Vector2Int, int>(oneLoc, MEDIUM));
                return patchLocations[ability];
            }
        }

        // Simplified the logic for next best to prevent issues - can be easily reverted if more issues arise

        Vector2Int lowerRight = new(abilityTexture.width - NUMBER_TEXTURES[0].width, 0);
        Tuple<Vector2Int, int> nextBest = new(lowerRight, NORMAL);

        patchLocations.Add(ability, nextBest);
        return patchLocations[ability];
    }

    private static Texture2D PatchTexture(Ability ability, int count)
    {
        if (count <= 1 || count > 99) // only supports 2-digit-long numbers (why would you have 100 stacks anyways?)
            return null;

        string textureName = $"{ability}-icon-{count}-PATCHEDINF";
        if (patchedTexture.ContainsKey(textureName))
            return patchedTexture[textureName];

        PatchPlugin.Logger.LogDebug($"Ability [{AbilitiesUtil.GetInfo(ability).rulebookName}] stacks {count} times.");

        // Copy the old texture to the new texture
        bool doubleDigit = count > 9;
        Texture2D newTexture = TextureHelper.DuplicateTexture(AbilitiesUtil.LoadAbilityIcon(ability.ToString(), false, false) as Texture2D);
        newTexture.name = textureName;

        Tuple<Vector2Int, int> patchTuple = GetPatchLocationForAbility(ability, newTexture, count);
        Vector2Int patchLocation = patchTuple.Item1;
        int textureType = patchTuple.Item2; // This means that it's on the lower-right and needs a one-pixel border

        if (textureType == FORCED)
        {
            // We will set a one-pixel border around the location
            newTexture.SetPixels(patchLocation.x - 1, patchLocation.y + 1, TOP_BORDER.Length, 1, TOP_BORDER, 0);
            newTexture.SetPixels(patchLocation.x - 1, patchLocation.y + 1, 1, LEFT_BORDER.Length, LEFT_BORDER, 0);
        }

        // Set the new number
        Texture2D tensDigitTex = null;
        Texture2D onesDigitTex;
        if (doubleDigit)
        {
            int tensPlace = 1;
            int onesPlace = count - 10;
            while (onesPlace > 9)
            {
                tensPlace++;
                onesPlace -= 10;
            }
            Texture2D tensTex = textureType == NORMAL ? NUMBER_TEXTURES[tensPlace] : MEDIUM_NUMBER_TEXTURES[tensPlace];
            Texture2D onesTex = textureType == NORMAL ? NUMBER_TEXTURES[onesPlace] : MEDIUM_NUMBER_TEXTURES[onesPlace];
            onesDigitTex = onesTex;
            tensDigitTex = tensTex;
        }
        else
            onesDigitTex = textureType == NORMAL ? NUMBER_TEXTURES[count] : MEDIUM_NUMBER_TEXTURES[count];

        if (tensDigitTex != null)
        {
            try
            {
                newTexture.SetPixels(patchLocation.x - (onesDigitTex.width + 1), patchLocation.y, tensDigitTex.width, tensDigitTex.height, tensDigitTex.GetPixels(), 0);
            }
            catch { PatchPlugin.Logger.LogError("Couldn't properly set new texture."); }
        }

        newTexture.SetPixels(patchLocation.x, patchLocation.y, onesDigitTex.width, onesDigitTex.height, onesDigitTex.GetPixels(), 0);
        newTexture.filterMode = FilterMode.Point;
        newTexture.Apply(); // Apply all of the set pixels

        // Upload to the dictionary
        patchedTexture.Add(textureName, newTexture);
        return newTexture;
    }

    [HarmonyPatch(typeof(AbilityIconInteractable), "AssignAbility")]
    [HarmonyPostfix]
    private static void AddIconNumber(Ability ability, CardInfo info, PlayableCard card, ref AbilityIconInteractable __instance)
    {
        if (info == null || !AbilitiesUtil.GetInfo(ability).canStack)
            return;

        // Here's the goal
        // Find all abilities on the card
        // Replace all of the textures where it stacks with a texture showing that it stacks
        // Okay, go through each ability on the card and see how many instances it has.
        List<Ability> baseAbilities = info.Abilities;
        if (card != null)
        {
            baseAbilities.AddRange(AbilitiesUtil.GetAbilitiesFromMods(card.TemporaryMods));
            foreach (Ability ab in card.Status.hiddenAbilities)
                baseAbilities.Remove(ab);
        }
        int count = baseAbilities.Count(ab => ab == ability);

<<<<<<< HEAD
=======
        int count = baseAbilities.Where(ab => ab == ability).Count();

>>>>>>> 89cc0d1a
        if (count > 1) // We need to add an override
            __instance.SetIcon(PatchTexture(ability, count));
    }

    [HarmonyPatch(typeof(PixelCardAbilityIcons), "DisplayAbilities", new Type[] { typeof(List<Ability>), typeof(PlayableCard) })]
    [HarmonyPrefix]
    private static bool PatchPixelCardStacks(PixelCardAbilityIcons __instance, List<Ability> abilities, PlayableCard card)
    {
        return RenderPixelAbilityStacks(__instance, abilities, card);
    }

    public static bool RenderPixelAbilityStacks(PixelCardAbilityIcons __instance, List<Ability> abilities, PlayableCard card)
    {
        List<Tuple<Ability, int>> grps = abilities.Distinct().Select(a => new Tuple<Ability, int>(a, abilities.Where(ab => ab == a).Count())).ToList();
        List<GameObject> abilityIconGroups = __instance.abilityIconGroups;
        if (abilityIconGroups.Count == 0)
            return false;

        foreach (GameObject gameObject in abilityIconGroups)
            gameObject.gameObject.SetActive(false);

        if (grps.Count > 0 && grps.Count - 1 < abilityIconGroups.Count)
        {
            GameObject iconGroup = abilityIconGroups[grps.Count - 1];
            iconGroup.gameObject.SetActive(true);

            List<SpriteRenderer> componentsInChildren = new();
            foreach (Transform child in iconGroup.transform)
                componentsInChildren.Add(child.gameObject.GetComponent<SpriteRenderer>());

            componentsInChildren.RemoveAll(sr => sr == null);

            for (int i = 0; i < componentsInChildren.Count; i++)
            {
                SpriteRenderer abilityRenderer = componentsInChildren[i];
                AbilityInfo abilityInfo = AbilitiesUtil.GetInfo(grps[i].Item1);
                CardInfo cardInfo = card?.Info ?? __instance.GetComponentInParent<DiskCardGame.Card>()?.Info;
                abilityRenderer.sprite = abilityInfo.activated ? new() : OverridePixelSprite(abilityInfo, cardInfo, card);
                if (abilityInfo.flipYIfOpponent && card != null && card.OpponentCard)
                {
                    if (abilityInfo.customFlippedPixelIcon)
                        abilityRenderer.sprite = abilityInfo.customFlippedPixelIcon;
                    else
                        abilityRenderer.flipY = true;
                }
                else
                    abilityRenderer.flipY = false;

                AddStackCount(abilityRenderer, grps[i]);
            }
        }
        __instance.conduitIcon.SetActive(abilities.Exists((Ability x) => AbilitiesUtil.GetInfo(x).conduit));
        Ability ability = abilities.Find((Ability x) => AbilitiesUtil.GetInfo(x).activated);
        PixelActivatedAbilityButton button = __instance.activatedAbilityButton;

        if (ability != Ability.None)
        {
            button.gameObject.SetActive(true);
            button.SetAbility(ability);
        }
        else
        {
            button.gameObject.SetActive(false);
        }

        return false;
    }
    private static void AddStackCount(SpriteRenderer abilityRenderer, Tuple<Ability, int> grpsI)
    {
        // And now my custom code to add the ability counter if we need to
        Transform countTransform = abilityRenderer.transform.Find("Count");

        if (countTransform == null)
        {
            if (grpsI.Item2 <= 1)
                return;

            GameObject counter = new();
            counter.transform.SetParent(abilityRenderer.transform);
            counter.layer = LayerMask.NameToLayer("GBCPauseMenu");
            SpriteRenderer renderer = counter.AddComponent<SpriteRenderer>();
            renderer.size = new Vector2(0.14f, 0.08f);
            renderer.color = new Color(1f, 1f, 1f, 1f);
            renderer.adaptiveModeThreshold = 0.5f;
            renderer.enabled = true;
            renderer.sortingLayerName = "PauseMenuUI";
            renderer.sortingOrder = 200;

            counter.name = "Count";
            counter.transform.localPosition = new Vector3(.03f, -.05f, 0f);
            countTransform = counter.transform;
        }

        if (grpsI.Item2 <= 1)
            countTransform.gameObject.SetActive(false);
        else
        {
            countTransform.gameObject.SetActive(true);
            Debug.Log($"countTransform {grpsI.Item2 - 1}");
            countTransform.gameObject.GetComponent<SpriteRenderer>().sprite = GBC_NUMBER_SPRITES[grpsI.Item2 - 1];
        }
    }
    private static Sprite OverridePixelSprite(AbilityInfo abilityInfo, CardInfo cardInfo, PlayableCard card)
    {
        if (cardInfo != null && (abilityInfo.ability == Ability.Evolve || abilityInfo.ability == Ability.Transformer))
        {
            int turnsInPlay = card?.GetComponentInChildren<Evolve>()?.numTurnsInPlay ?? 0;
            int turnsToEvolve = Mathf.Max(1, (cardInfo.evolveParams == null ? 1 : cardInfo.evolveParams.turnsToEvolve) - turnsInPlay);
            int pngIndex = turnsToEvolve > 3 ? 0 : turnsToEvolve;

            if (pngIndex == 0)
                return abilityInfo.pixelIcon;

            Texture2D texture;
            if (abilityInfo.ability == Ability.Evolve)
                texture = TextureHelper.GetImageAsTexture($"pixel_evolve_{pngIndex}.png", typeof(StackAbilityIcons).Assembly);
            else
                texture = TextureHelper.GetImageAsTexture($"pixel_transformer_{pngIndex}.png", typeof(StackAbilityIcons).Assembly);

            return TextureHelper.ConvertTexture(texture, TextureHelper.SpriteType.PixelAbilityIcon);
        }

        if (card && card.RenderInfo.overriddenAbilityIcons.ContainsKey(abilityInfo.ability))
        {
            card.RenderInfo.overriddenAbilityIcons.TryGetValue(abilityInfo.ability, out Texture texture);

            if (texture != null)
                return TextureHelper.ConvertTexture((Texture2D)texture, TextureHelper.SpriteType.PixelAbilityIcon);
        }
        return abilityInfo.pixelIcon;
    }

    public static string StackDescription(string input)
    {
        string[] lines = input.Split('\n');
        string retval = lines[0];
        int duplicateCount = 0;
        for (int i = 1; i < lines.Length; i++)
        {
            if (lines[i] == lines[i - 1])
                duplicateCount += 1;
            else
            {
                if (duplicateCount > 0)
                    retval += $" (x{duplicateCount + 1})";

                retval = retval + "\n" + lines[i];
                duplicateCount = 0;
            }
        }
        if (duplicateCount > 0)
            retval += $" (x{duplicateCount + 1})";

        return retval;
    }

    [HarmonyPatch(typeof(CardInfo), "GetGBCDescriptionLocalized")]
    [HarmonyPostfix]
    private static void GetStackedGBCDescriptionLocalized(ref string __result) => __result = StackDescription(__result);
}<|MERGE_RESOLUTION|>--- conflicted
+++ resolved
@@ -320,12 +320,6 @@
                 baseAbilities.Remove(ab);
         }
         int count = baseAbilities.Count(ab => ab == ability);
-
-<<<<<<< HEAD
-=======
-        int count = baseAbilities.Where(ab => ab == ability).Count();
-
->>>>>>> 89cc0d1a
         if (count > 1) // We need to add an override
             __instance.SetIcon(PatchTexture(ability, count));
     }
