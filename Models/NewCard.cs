--- conflicted
+++ resolved
@@ -1,9 +1,6 @@
 ﻿using System.Collections.Generic;
-<<<<<<< HEAD
-=======
 using System.Linq;
 using CardLoaderPlugin.lib;
->>>>>>> 8d09d04f
 using DiskCardGame;
 using UnityEngine;
 
@@ -11,21 +8,6 @@
 {
 	public static class NewCard
 	{
-<<<<<<< HEAD
-		public static List<CardInfo> cards = new List<CardInfo>();
-
-		public static Dictionary<int, List<AbilityIdentifier>> abilityIds = new();
-		public static Dictionary<int, EvolveIdentifier> evolveIds = new();
-		public static Dictionary<int, IceCubeIdentifier> iceCubeIds = new();
-		public static Dictionary<int, TailIdentifier> tailIds = new();
-
-		public static void Add(CardInfo card, List<AbilityIdentifier> abilityIdsParam = null,
-			EvolveIdentifier evolveId = null, IceCubeIdentifier iceCubeId = null, TailIdentifier tailId = null
-		)
-		{
-			NewCard.cards.Add(card);
-			handleIdentifiers(abilityIdsParam, evolveId, iceCubeId, tailId);
-=======
 		public static List<CardInfo> cards = new();
 
 		public static Dictionary<int, List<AbilityIdentifier>> abilityIds = new();
@@ -41,7 +23,6 @@
 		{
 			NewCard.cards.Add(card);
 			HandleIdentifiers(card, abilityIdsParam, specialAbilitiesIdsParam, evolveId, iceCubeId, tailId);
->>>>>>> 8d09d04f
 			Plugin.Log.LogInfo($"Loaded custom card {card.name}!");
 		}
 
@@ -55,13 +36,8 @@
 			int bloodCost = 0, int bonesCost = 0, int energyCost = 0,
 			List<GemType> gemsCost = null, SpecialStatIcon specialStatIcon = SpecialStatIcon.None,
 			List<Tribe> tribes = null, List<Trait> traits = null, List<SpecialTriggeredAbility> specialAbilities = null,
-<<<<<<< HEAD
-			List<Ability> abilities = null, List<AbilityIdentifier> abilityIdsParam = null,
-			EvolveParams evolveParams = null,
-=======
 			List<Ability> abilities = null, List<AbilityIdentifier> abilityIdsParam = null, 
 			List<SpecialAbilityIdentifier> specialAbilitiesIdsParam = null, EvolveParams evolveParams = null,
->>>>>>> 8d09d04f
 			string defaultEvolutionName = null, TailParams tailParams = null, IceCubeParams iceCubeParams = null,
 			bool flipPortraitForStrafe = false, bool onePerDeck = false,
 			List<CardAppearanceBehaviour.Appearance> appearanceBehaviour = null, Texture2D defaultTex = null,
@@ -162,15 +138,6 @@
 				card.titleGraphic = titleGraphic;
 			}
 
-<<<<<<< HEAD
-			NewCard.Add(card, abilityIdsParam, evolveId, iceCubeId, tailId);
-		}
-
-		private static void handleIdentifiers(
-			List<AbilityIdentifier> abilityIdsParam = null, EvolveIdentifier evolveId = null, 
-			IceCubeIdentifier iceCubeId = null, TailIdentifier tailId = null
-		)
-=======
 			NewCard.cards.Add(card);
 
 			HandleIdentifiers(card, abilityIdsParam, specialAbilitiesIdsParam, evolveId, iceCubeId, tailId);
@@ -185,30 +152,17 @@
 			EvolveIdentifier evolveId,
 			IceCubeIdentifier iceCubeId,
 			TailIdentifier tailId)
->>>>>>> 8d09d04f
-		{
-			List<AbilityIdentifier> toRemove = new List<AbilityIdentifier>();
+		{
+			List<AbilityIdentifier> abilitiesToRemove = new List<AbilityIdentifier>();
 			if (abilityIdsParam is not null)
 			{
-<<<<<<< HEAD
-				foreach (AbilityIdentifier id in toRemove)
-				{
-					abilityIdsParam.Remove(id);
-				}
-			}
-			
-			// Handle AbilityIdentifier
-
-			if (abilityIdsParam is not null && abilityIdsParam.Count > 0)
-			{
-				NewCard.abilityIds[NewCard.cards.Count - 1] = abilityIdsParam;
-=======
 				foreach (var id in abilityIdsParam.Where(id => id.id != 0))
 				{
 					card.abilities.Add(id.id);
-				}
-
-				foreach (AbilityIdentifier id in toRemove)
+          abilitiesToRemove.Add(id);
+				}
+
+				foreach (AbilityIdentifier id in abilitiesToRemove)
 				{
 					abilityIdsParam.Remove(id);
 				}
@@ -220,18 +174,24 @@
 			}
 			
 			// Handle SpecialAbilityIds
+      List<SpecialAbilityIdentifier> specialAbilitiesToRemove = new List<AbilityIdentifier>();
 			if (specialAbilitiesIdsParam is not null)
 			{
 				foreach (var id in specialAbilitiesIdsParam.Where(id => id.id != 0))
 				{
 					card.specialAbilities.Add(id.id);
+          specialAbilitiesToRemove.Add(id);
+				}
+        
+        foreach (SpecialAbilityIdentifier id in specialAbilitiesToRemove)
+				{
+					specialAbilitiesIdsParam.Remove(id);
 				}
 
 				if (specialAbilitiesIdsParam.Count > 0)
 				{
 					NewCard.specialAbilityIds[NewCard.cards.Count - 1] = specialAbilitiesIdsParam;
 				}
->>>>>>> 8d09d04f
 			}
 
 			// Handle EvolveIdentifier
