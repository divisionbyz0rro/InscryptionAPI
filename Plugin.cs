using System.Collections;
using BepInEx;
using BepInEx.Configuration;
using BepInEx.Logging;
<<<<<<< HEAD
using DiskCardGame;
using HarmonyLib;
using UnityEngine;
using UnityEngine.SceneManagement;

=======
using BepInEx.Configuration;
using HarmonyLib;
using DiskCardGame;
using UnityEngine.SceneManagement;
>>>>>>> 48b97786
#pragma warning disable 169

namespace APIPlugin
{
<<<<<<< HEAD
    [BepInPlugin(PluginGuid, PluginName, PluginVersion)]
    public class Plugin : BaseUnityPlugin
    {
        private const string PluginGuid = "cyantist.inscryption.api";
        private const string PluginName = "API";
        private const string PluginVersion = "1.10.1.0";

        internal static ManualLogSource Log;
        internal static ConfigEntry<bool> configEnergy;
        internal static ConfigEntry<bool> configDrone;
        internal static ConfigEntry<bool> configMox;
        internal static ConfigEntry<bool> configDroneMox;

        private void Awake()
        {
            Logger.LogInfo($"Loaded {PluginName}!");
            Plugin.Log = base.Logger;

            configEnergy = Config.Bind("Energy",
                                         "Energy Refresh",
                                         false,
                                         "Max energy increases and energy refreshes at end of turn");
            configDrone = Config.Bind("Energy",
                                         "Energy Drone",
                                         false,
                                         "Drone is visible to display energy (requires Energy Refresh)");
            configMox = Config.Bind("Mox",
                                    "Mox Refresh",
                                    false,
                                    "Mox refreshes at end of battle");
            configDroneMox = Config.Bind("Mox",
                                         "Mox Drone",
                                         false,
                                         "Drone displays mox (requires Energy Drone and Mox Refresh)");
            Harmony harmony = new Harmony(PluginGuid);
            harmony.PatchAll();
        }

        private void Start()
        {
          foreach(var item in NewCard.abilityIds)
          {
            foreach (AbilityIdentifier id in item.Value)
            {
              if (id.id != 0)
              {
                NewCard.cards[item.Key].abilities.Add(id.id);
              }
              else
              {
                Plugin.Log.LogWarning($"Ability {id} not found for card {NewCard.cards[item.Key]}");
              }
            }
          }
          foreach(var item in CustomCard.abilityIds)
          {
            foreach (AbilityIdentifier id in item.Value)
            {
              if (id.id != 0)
              {
                CustomCard.cards[item.Key].abilities.Add(id.id);
              }
              else
              {
                Plugin.Log.LogWarning($"Ability {id} not found for card {CustomCard.cards[item.Key]}");
              }
            }
          }
        }

        private void OnEnable()
        {
            SceneManager.sceneLoaded += this.OnSceneLoaded;
        }

        private void OnSceneLoaded(Scene scene, LoadSceneMode mode)
        {
          if (scene.name == "Part1_Cabin")
          {
            UnityEngine.Object.Instantiate(Resources.Load<ResourceDrone>("prefabs/cardbattle/ResourceModules"));
            if(Plugin.configDrone.Value)
            {
              StartCoroutine(AwakeDrone());
            }
          }
        }

        private IEnumerator AwakeDrone()
        {
          yield return new WaitForSeconds(1);
          Singleton<ResourceDrone>.Instance.Awake();
          yield return new WaitForSeconds(1);
          Singleton<ResourceDrone>.Instance.AttachGemsModule();
        }
      }
=======
  [BepInPlugin(PluginGuid, PluginName, PluginVersion)]
  public partial class Plugin : BaseUnityPlugin
  {
    private const string PluginGuid = "cyantist.inscryption.api";
    private const string PluginName = "API";
    private const string PluginVersion = "1.11.0.0";

    internal static ManualLogSource Log;
    internal static ConfigEntry<bool> configEnergy;
    internal static ConfigEntry<bool> configDrone;
    internal static ConfigEntry<bool> configMox;
    internal static ConfigEntry<bool> configDroneMox;

    private void Awake()
    {
      Logger.LogInfo($"Loaded {PluginName}!");
      Plugin.Log = base.Logger;

      configEnergy = Config.Bind("Energy","Energy Refresh",true,"Max energy increaces and energy refreshes at end of turn");
      configDrone = Config.Bind("Energy","Energy Drone",false,"Drone is visible to display energy (requires Energy Refresh)");
      configMox = Config.Bind("Mox","Mox Refresh",false,"Mox refreshes at end of battle");
      configDroneMox = Config.Bind("Mox","Mox Drone",false,"Drone displays mox (requires Energy Drone and Mox Refresh)");

      Harmony harmony = new Harmony(PluginGuid);
      harmony.PatchAll();
    }

    private void Start()
    {
      SetAbilityIdentifiers();
      SetEvolveIdentifiers();
      SetIceCubeIdentifiers();
      SetTailIdentifiers();
      ScriptableObjectLoader<CardInfo>.allData = null;
    }

    private void OnEnable()
    {
      SceneManager.sceneLoaded += this.OnSceneLoaded;
    }

    private void OnSceneLoaded(Scene scene, LoadSceneMode mode)
    {
      EnableEnergy(scene.name);
    }
  }
>>>>>>> 48b97786
}<|MERGE_RESOLUTION|>--- conflicted
+++ resolved
@@ -1,120 +1,13 @@
-using System.Collections;
 using BepInEx;
-using BepInEx.Configuration;
 using BepInEx.Logging;
-<<<<<<< HEAD
-using DiskCardGame;
-using HarmonyLib;
-using UnityEngine;
-using UnityEngine.SceneManagement;
-
-=======
 using BepInEx.Configuration;
 using HarmonyLib;
 using DiskCardGame;
 using UnityEngine.SceneManagement;
->>>>>>> 48b97786
 #pragma warning disable 169
 
 namespace APIPlugin
 {
-<<<<<<< HEAD
-    [BepInPlugin(PluginGuid, PluginName, PluginVersion)]
-    public class Plugin : BaseUnityPlugin
-    {
-        private const string PluginGuid = "cyantist.inscryption.api";
-        private const string PluginName = "API";
-        private const string PluginVersion = "1.10.1.0";
-
-        internal static ManualLogSource Log;
-        internal static ConfigEntry<bool> configEnergy;
-        internal static ConfigEntry<bool> configDrone;
-        internal static ConfigEntry<bool> configMox;
-        internal static ConfigEntry<bool> configDroneMox;
-
-        private void Awake()
-        {
-            Logger.LogInfo($"Loaded {PluginName}!");
-            Plugin.Log = base.Logger;
-
-            configEnergy = Config.Bind("Energy",
-                                         "Energy Refresh",
-                                         false,
-                                         "Max energy increases and energy refreshes at end of turn");
-            configDrone = Config.Bind("Energy",
-                                         "Energy Drone",
-                                         false,
-                                         "Drone is visible to display energy (requires Energy Refresh)");
-            configMox = Config.Bind("Mox",
-                                    "Mox Refresh",
-                                    false,
-                                    "Mox refreshes at end of battle");
-            configDroneMox = Config.Bind("Mox",
-                                         "Mox Drone",
-                                         false,
-                                         "Drone displays mox (requires Energy Drone and Mox Refresh)");
-            Harmony harmony = new Harmony(PluginGuid);
-            harmony.PatchAll();
-        }
-
-        private void Start()
-        {
-          foreach(var item in NewCard.abilityIds)
-          {
-            foreach (AbilityIdentifier id in item.Value)
-            {
-              if (id.id != 0)
-              {
-                NewCard.cards[item.Key].abilities.Add(id.id);
-              }
-              else
-              {
-                Plugin.Log.LogWarning($"Ability {id} not found for card {NewCard.cards[item.Key]}");
-              }
-            }
-          }
-          foreach(var item in CustomCard.abilityIds)
-          {
-            foreach (AbilityIdentifier id in item.Value)
-            {
-              if (id.id != 0)
-              {
-                CustomCard.cards[item.Key].abilities.Add(id.id);
-              }
-              else
-              {
-                Plugin.Log.LogWarning($"Ability {id} not found for card {CustomCard.cards[item.Key]}");
-              }
-            }
-          }
-        }
-
-        private void OnEnable()
-        {
-            SceneManager.sceneLoaded += this.OnSceneLoaded;
-        }
-
-        private void OnSceneLoaded(Scene scene, LoadSceneMode mode)
-        {
-          if (scene.name == "Part1_Cabin")
-          {
-            UnityEngine.Object.Instantiate(Resources.Load<ResourceDrone>("prefabs/cardbattle/ResourceModules"));
-            if(Plugin.configDrone.Value)
-            {
-              StartCoroutine(AwakeDrone());
-            }
-          }
-        }
-
-        private IEnumerator AwakeDrone()
-        {
-          yield return new WaitForSeconds(1);
-          Singleton<ResourceDrone>.Instance.Awake();
-          yield return new WaitForSeconds(1);
-          Singleton<ResourceDrone>.Instance.AttachGemsModule();
-        }
-      }
-=======
   [BepInPlugin(PluginGuid, PluginName, PluginVersion)]
   public partial class Plugin : BaseUnityPlugin
   {
@@ -161,5 +54,4 @@
       EnableEnergy(scene.name);
     }
   }
->>>>>>> 48b97786
 }