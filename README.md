--- conflicted
+++ resolved
@@ -65,12 +65,9 @@
 
 ## Sniper Sigil Fix by SpecialAPI
 Displays targets for attacks made with the sniper sigil in Act 1.
-<<<<<<< HEAD
-=======
 
 ## Act 1 Sentry Fixes by WhistleWind
 Fixes a number of bugs caused by the Sentry ability being used in Act 1.
->>>>>>> f59dcd46
 
 # Using the API
 
