--- conflicted
+++ resolved
@@ -1,10 +1,6 @@
 {
     "name": "API",
-<<<<<<< HEAD
-    "version_number": "1.10.1",
-=======
     "version_number": "1.11.0",
->>>>>>> 48b97786
     "website_url": "https://github.com/ScottWilson0903/InscryptionAPI",
     "description": "This plugin is a BepInEx plugin made for Inscryption as an API. It can currently create custom cards and abilities and inject them into the data pool, or modify existing cards in the card pool.",
     "dependencies": [
